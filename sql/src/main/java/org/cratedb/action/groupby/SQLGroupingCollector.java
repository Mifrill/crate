package org.cratedb.action.groupby;

import org.apache.lucene.index.AtomicReaderContext;
import org.apache.lucene.search.Collector;
import org.apache.lucene.search.Scorer;
import org.cratedb.action.GroupByFieldLookup;
import org.cratedb.action.groupby.aggregate.AggExpr;
import org.cratedb.action.groupby.aggregate.AggFunction;
import org.cratedb.action.groupby.aggregate.AggState;
import org.cratedb.action.sql.ParsedStatement;

import java.io.IOException;
import java.util.HashMap;
import java.util.Map;

import static com.google.common.collect.Maps.newHashMap;

/**
 * Collector that can be used to get results from a Lucene query.
 *
 * The result is partitioned by the reducers and grouped by the group key(s)
 * See {@link org.cratedb.action.TransportDistributedSQLAction} for a full overview of the process.
 */
public class SQLGroupingCollector extends Collector {

    private final String[] reducers;
    private final GroupByFieldLookup groupByFieldLookup;
    private final ParsedStatement parsedStatement;
    private final AggFunction[] aggFunctions;

    /**
     * Partitioned and grouped results.
     *
     * Assuming two reducers and a query as follows:
     *
     *      select avg(age), race, count(*) ... from ... group by race
     *
     * The result is in the following format:
     *
     * partitionedResult = {
     *     "node1": {
     *         GroupByKey {"Human"}: (GroupByRow)[AvgAggState, CountAggState],
     *         GroupByKey {"Vogon"}: (GroupByRow)[AvgAggState, CountAggState]
     *     },
     *     "node2": {
     *         GroupByKey {"Android"}: (GroupByRow)[AvgAggState, CountAggState]
     *     }
     * }
     */
    public Map<String, Map<GroupByKey, GroupByRow>> partitionedResult = newHashMap();

    public SQLGroupingCollector(ParsedStatement parsedStatement,
                                GroupByFieldLookup groupByFieldLookup,
                                Map<String, AggFunction> aggFunctionMap,
                                String[] reducers) {
        this.parsedStatement = parsedStatement;
        this.groupByFieldLookup = groupByFieldLookup;
        this.reducers = reducers;

        assert parsedStatement.groupByColumnNames != null;
        for (String reducer : reducers) {
            partitionedResult.put(reducer, new HashMap<GroupByKey, GroupByRow>());
        }

        this.aggFunctions = new AggFunction[parsedStatement.aggregateExpressions.size()];
        for (int i = 0; i < parsedStatement.aggregateExpressions.size(); i++) {
            AggExpr aggExpr = parsedStatement.aggregateExpressions.get(i);
            if (!aggExpr.parameterInfo.isAllColumn) {
                throw new UnsupportedOperationException("select aggFunc(column) not supported!");
            }
            aggFunctions[i] = aggFunctionMap.get(aggExpr.functionName);
        }
    }

    @Override
    public void setScorer(Scorer scorer) throws IOException {
    }

    @Override
    public void collect(int doc) throws IOException {
        groupByFieldLookup.setNextDocId(doc);
        Object[] keyValue = new Object[parsedStatement.groupByColumnNames.size()];
        for (int i = 0; i < parsedStatement.groupByColumnNames.size(); i++) {
            keyValue[i] = groupByFieldLookup.lookupField(parsedStatement.groupByColumnNames.get(i));
        }
        GroupByKey key = new GroupByKey(keyValue);

        String reducer = partitionByKey(reducers, key);
        Map<GroupByKey, GroupByRow> resultMap = partitionedResult.get(reducer);

        GroupByRow row = resultMap.get(key);

        if (row == null) {
            row = GroupByRow.createEmptyRow(key, aggFunctions);
            resultMap.put(key, row);
        }

<<<<<<< HEAD
        for (int i = 0; i < parsedStatement.aggregateExpressions.size(); i++) {
            AggExpr aggExpr = parsedStatement.aggregateExpressions.get(i);
            Object value = null;

            if (aggExpr.parameterInfo.columnName != null) {
                value = groupByFieldLookup.lookupField(aggExpr.parameterInfo.columnName);
            }

            AggFunction<AggState> function = aggFunctionMap.get(aggExpr.functionName);
            function.iterate(row.aggStates.get(i), value);
=======
        for (int i = 0; i < aggFunctions.length; i++) {
            aggFunctions[i].iterate(row.aggStates[i], null);
>>>>>>> 8d24892a
        }
    }

    private String partitionByKey(String[] reducers, GroupByKey key) {
        return reducers[Math.abs(key.hashCode()) % reducers.length];
    }

    @Override
    public void setNextReader(AtomicReaderContext context) throws IOException {
        groupByFieldLookup.setNextReader(context);
    }

    @Override
    public boolean acceptsDocsOutOfOrder() {
        return true;
    }
}<|MERGE_RESOLUTION|>--- conflicted
+++ resolved
@@ -56,6 +56,7 @@
         this.parsedStatement = parsedStatement;
         this.groupByFieldLookup = groupByFieldLookup;
         this.reducers = reducers;
+        
 
         assert parsedStatement.groupByColumnNames != null;
         for (String reducer : reducers) {
@@ -65,9 +66,6 @@
         this.aggFunctions = new AggFunction[parsedStatement.aggregateExpressions.size()];
         for (int i = 0; i < parsedStatement.aggregateExpressions.size(); i++) {
             AggExpr aggExpr = parsedStatement.aggregateExpressions.get(i);
-            if (!aggExpr.parameterInfo.isAllColumn) {
-                throw new UnsupportedOperationException("select aggFunc(column) not supported!");
-            }
             aggFunctions[i] = aggFunctionMap.get(aggExpr.functionName);
         }
     }
@@ -91,12 +89,11 @@
         GroupByRow row = resultMap.get(key);
 
         if (row == null) {
-            row = GroupByRow.createEmptyRow(key, aggFunctions);
+            row = GroupByRow.createEmptyRow(key, parsedStatement.aggregateExpressions, aggFunctions);
             resultMap.put(key, row);
         }
 
-<<<<<<< HEAD
-        for (int i = 0; i < parsedStatement.aggregateExpressions.size(); i++) {
+        for (int i = 0; i < aggFunctions.length; i++) {
             AggExpr aggExpr = parsedStatement.aggregateExpressions.get(i);
             Object value = null;
 
@@ -104,12 +101,8 @@
                 value = groupByFieldLookup.lookupField(aggExpr.parameterInfo.columnName);
             }
 
-            AggFunction<AggState> function = aggFunctionMap.get(aggExpr.functionName);
+            AggFunction<AggState> function = aggFunctions[i];
             function.iterate(row.aggStates.get(i), value);
-=======
-        for (int i = 0; i < aggFunctions.length; i++) {
-            aggFunctions[i].iterate(row.aggStates[i], null);
->>>>>>> 8d24892a
         }
     }
 
