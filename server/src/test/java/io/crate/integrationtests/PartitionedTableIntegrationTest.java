--- conflicted
+++ resolved
@@ -432,15 +432,10 @@
 
         assertThrows(() -> execute("insert into parted (id, name, date) values (?, ?, ?)",
                                    new Object[]{42, "Zaphod", 0L}),
-<<<<<<< HEAD
-                     isSQLError(
-                         Matchers.is("A document with the same primary key exists already"),
-=======
                      isSQLError(is("A document with the same primary key exists already"),
->>>>>>> 44a64047
-                         INTERNAL_ERROR,
-                         CONFLICT,
-                         4091));
+                                INTERNAL_ERROR,
+                                CONFLICT,
+                                4091));
     }
 
     @Test
@@ -1542,12 +1537,7 @@
         ensureYellow();
 
         assertThrows(() ->  execute("refresh table parted partition(date=0)"),
-<<<<<<< HEAD
-                     isSQLError(
-                         is(String.format("No partition for table '%s' with ident '04130' exists", getFqn("parted"))),
-=======
                      isSQLError(is(String.format("No partition for table '%s' with ident '04130' exists", getFqn("parted"))),
->>>>>>> 44a64047
                          INTERNAL_ERROR,
                          NOT_FOUND,
                          4046));
@@ -1785,12 +1775,7 @@
             "   name string," +
             "   d timestamp with time zone" +
             ") partitioned by (d) with (number_of_replicas=0)"),
-<<<<<<< HEAD
-                     isSQLError(
-                         is("Relation name \"AAA.t\" is invalid."),
-=======
                      isSQLError(is("Relation name \"AAA.t\" is invalid."),
->>>>>>> 44a64047
                          INTERNAL_ERROR,
                          BAD_REQUEST,
                          4002));
@@ -2135,12 +2120,7 @@
         refresh();
 
         assertThrows(() ->execute("select id/0 from t1"),
-<<<<<<< HEAD
-                     isSQLError(
-                         is("/ by zero"),
-=======
                      isSQLError(is("/ by zero"),
->>>>>>> 44a64047
                          INTERNAL_ERROR,
                          BAD_REQUEST,
                          4000));
@@ -2174,12 +2154,7 @@
     public void test_refresh_not_existing_partition() {
         execute("CREATE TABLE doc.parted (x TEXT) PARTITIONED BY (x)");
         assertThrows(() ->  execute("REFRESH TABLE doc.parted PARTITION (x = 'hddsGNJHSGFEFZÜ')"),
-<<<<<<< HEAD
-                     isSQLError(
-                         is("No partition for table 'doc.parted' with ident '048mgp34ed3ksii8ad3kcha6bb1po' exists"),
-=======
                      isSQLError(is("No partition for table 'doc.parted' with ident '048mgp34ed3ksii8ad3kcha6bb1po' exists"),
->>>>>>> 44a64047
                          INTERNAL_ERROR,
                          NOT_FOUND,
                          4046));
@@ -2189,12 +2164,7 @@
     public void test_refresh_partition_in_non_partitioned_table() {
         execute("CREATE TABLE doc.not_parted (x TEXT)");
         assertThrows(() ->  execute("REFRESH TABLE doc.not_parted PARTITION (x = 'n')"),
-<<<<<<< HEAD
-                     isSQLError(
-                         is("table 'doc.not_parted' is not partitioned"),
-=======
                      isSQLError(is("table 'doc.not_parted' is not partitioned"),
->>>>>>> 44a64047
                          INTERNAL_ERROR,
                          BAD_REQUEST,
                          4000));
@@ -2266,12 +2236,7 @@
 
         // trying to perform an update on a partition with a write block
         assertThrows(() ->  execute("update my_table set content=\'content42\' where par=1"),
-<<<<<<< HEAD
-                     isSQLError(
-                         is("blocked by: [FORBIDDEN/8/index write (api)];"),
-=======
                      isSQLError(is("blocked by: [FORBIDDEN/8/index write (api)];"),
->>>>>>> 44a64047
                          INTERNAL_ERROR,
                          INTERNAL_SERVER_ERROR,
                          5000));
@@ -2293,12 +2258,7 @@
                                    "(2, 'content42'), " +
                                    "(1, 'content2'), " +
                                    "(3, 'content6')"),
-<<<<<<< HEAD
-                     isSQLError(
-                         is("blocked by: [FORBIDDEN/8/index write (api)];"),
-=======
                      isSQLError(is("blocked by: [FORBIDDEN/8/index write (api)];"),
->>>>>>> 44a64047
                          INTERNAL_ERROR,
                          INTERNAL_SERVER_ERROR,
                          5000));
