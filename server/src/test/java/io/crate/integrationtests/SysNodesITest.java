--- conflicted
+++ resolved
@@ -22,24 +22,14 @@
 
 package io.crate.integrationtests;
 
-<<<<<<< HEAD
-import io.crate.protocols.postgres.PGErrorStatus;
-import io.netty.handler.codec.http.HttpResponseStatus;
-=======
->>>>>>> 44a64047
 import org.elasticsearch.test.ESIntegTestCase;
 import org.hamcrest.CoreMatchers;
 import org.junit.Test;
 
-<<<<<<< HEAD
 import static io.crate.testing.Asserts.assertThrows;
 import static io.crate.testing.SQLErrorMatcher.isSQLError;
-=======
 import static io.crate.protocols.postgres.PGErrorStatus.INTERNAL_ERROR;
-import static io.crate.testing.Asserts.assertThrows;
-import static io.crate.testing.SQLErrorMatcher.isSQLError;
 import static io.netty.handler.codec.http.HttpResponseStatus.BAD_REQUEST;
->>>>>>> 44a64047
 import static org.hamcrest.Matchers.is;
 import static org.hamcrest.Matchers.startsWith;
 
@@ -61,13 +51,8 @@
     public void testScalarEvaluatesInErrorOnSysNodes() throws Exception {
         assertThrows(() -> execute("select 1/0 from sys.nodes"),
                      isSQLError(CoreMatchers.is("/ by zero"),
-<<<<<<< HEAD
-                                PGErrorStatus.INTERNAL_ERROR,
-                                HttpResponseStatus.BAD_REQUEST,
-=======
                                 INTERNAL_ERROR,
                                 BAD_REQUEST,
->>>>>>> 44a64047
                                 4000));
 
     }
