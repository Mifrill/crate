--- conflicted
+++ resolved
@@ -30,17 +30,9 @@
 import org.junit.Test;
 
 import static io.crate.protocols.postgres.PGErrorStatus.INTERNAL_ERROR;
-<<<<<<< HEAD
-import static io.crate.rest.action.HttpErrorStatus.UNHANDLED_SERVER_ERROR;
 import static io.crate.testing.Asserts.assertThrows;
 import static io.crate.testing.SQLErrorMatcher.isSQLError;
 import static io.netty.handler.codec.http.HttpResponseStatus.INTERNAL_SERVER_ERROR;
-import static org.hamcrest.Matchers.endsWith;
-=======
-import static io.crate.testing.Asserts.assertThrows;
-import static io.crate.testing.SQLErrorMatcher.isSQLError;
-import static io.netty.handler.codec.http.HttpResponseStatus.INTERNAL_SERVER_ERROR;
->>>>>>> 44a64047
 import static org.hamcrest.Matchers.is;
 
 @ESIntegTestCase.ClusterScope(numDataNodes = 1, supportsDedicatedMasters = false, numClientNodes = 0)
@@ -77,13 +69,8 @@
         execute("set global \"indices.breaker.query.limit\"='100b'");
 
         assertThrows(() -> execute("select text from t1 group by text"),
-<<<<<<< HEAD
-                   isSQLError(
-                       is("[query] Data too large, data for [collect: 0] would be [130/130b], which is larger than the limit of [100/100b]"),
-=======
                      isSQLError(is("[query] Data too large, data for [collect: 0] would be [130/130b], which " +
                                    "is larger than the limit of [100/100b]"),
->>>>>>> 44a64047
                        INTERNAL_ERROR,
                        INTERNAL_SERVER_ERROR,
                        5000));
